from pathlib import Path

import nibabel as nib
import numpy as np
import torch
from dipy.core.geometry import cart2sphere, sphere2cart
from dipy.core.gradients import gradient_table
from dipy.core.sphere import Sphere, hemi_icosahedron
from dipy.data import get_fnames
from dipy.io.gradients import read_bvals_bvecs
from dipy.reconst.csdeconv import AxSymShResponse, ConstrainedSphericalDeconvModel
from dipy.reconst.shm import (
    convert_sh_descoteaux_tournier,
    gen_dirac,
    sf_to_sh,
    sh_to_sf,
    sph_harm_ind_list,
)
from dipy.sims.voxel import add_noise
from hsd.utils.sampling import HealpixSampling
from numpy.random import default_rng
from scipy.spatial.transform import Rotation as R
from scipy.stats import vonmises_fisher
from torch.utils.data import Dataset, IterableDataset
<<<<<<< HEAD
from tqdm import tqdm

from .utils import load_fissile_mat, fiber_response

=======
from trimesh import Trimesh
import nibabel as nib
from pathlib import Path
import re
from .utils import load_fissile_mat
from tqdm import tqdm
>>>>>>> 200603ee

class RandomODFDataset(IterableDataset):
    def __init__(self, n_fibers, l_max=6, seed=None, size=None, deterministic=False):
        """Generate ODFs at random angles and volume fractions (using Tournier07/mrtrix convention)

        Parameters
        ----------
        n_fibers : int
            Number of fibers to simulate
        seed : int, optional
            Random seed, by default None
        l_max : int, optional
            Maximum spherical harmonic order, by default 6
        size : int, optional
            Number of samples to generate, by default None for infinite
        deterministic : bool, optional
            If True, generate same for each index, by default False. Only used if size is not None.
        """
        self.n_fibers = n_fibers
        self.seed = seed
        self.size = size
        self.rng = default_rng(seed)

        self.m_list, self.l_list = sph_harm_ind_list(l_max)
        self.deteministic = deterministic

    def generate_odf(self, seed=None):
        """Return odfs, a n_fibers x n_coeff array of random single-fiber odfs and total_odf, the 1 x n_coeff sum of all odfs."""
        if seed is not None:
            self.rng = default_rng(seed)

        # Generate random volume fraction using Dirichlet distribution
        vol = self.rng.dirichlet(np.ones(self.n_fibers))

        # Generate random x, y, z by normalizing random Gaussian direction and converting to spherical
        xyz = self.rng.normal(size=(3, self.n_fibers))
        xyz /= np.linalg.norm(xyz, axis=0)
        r, theta, phi = cart2sphere(*xyz)

        # Simulate ODFs at these angles and volume fractions
        odfs = [
            v
            * convert_sh_descoteaux_tournier(gen_dirac(self.m_list, self.l_list, t, p))
            for v, t, p in zip(vol, theta, phi)
        ]
        odfs = np.array(odfs)
        total_odf = np.sum(odfs, axis=0)

        odfs = torch.tensor(odfs, dtype=torch.float32)
        total_odf = torch.tensor(total_odf, dtype=torch.float32)

        return odfs, total_odf

    def __len__(self):
        return self.size

    def __iter__(self):
        if self.size is not None:
            for i in range(self.size):
                if self.deteministic:
                    yield self.generate_odf(self.seed + i)
                else:
                    yield self.generate_odf()
        else:
            while True:
                yield self.generate_odf()


class RandomFixelDataset(IterableDataset):
    def __init__(self, n_fibers, l_max=6, seed=None, size=None, deterministic=False):
        """Generate ODFs at random angles and volume fractions (using Tournier07/mrtrix convention)

        Parameters
        ----------
        n_fibers : int
            Number of fibers to simulate. If 'both', will generate both 2 and 3 fibers (50%).
        l_max : int, optional
            Maximum spherical harmonic order, by default 6
        seed : int, optional
            Random seed, by default None
        size : int, optional
            Number of samples to generate, by default None for infinite
        deterministic : bool, optional
            If True, generate same for each index, by default False. Only used if size is not None.
        """
        self.n_fibers = n_fibers
        self.seed = seed
        self.size = size
        self.rng = default_rng(seed)

        self.m_list, self.l_list = sph_harm_ind_list(6)
        self.deteministic = deterministic

    def generate_odf(self, seed=None):
        """Return fixels, a n_fibers x 3 (theta,phi,vol_frac) array of random single-fiber odfs and total_odf, the 1 x n_coeff sum of all odfs."""
        if seed is not None:
            self.rng = default_rng(seed)

        if self.n_fibers == "both":
            n_fibers = self.rng.choice([2, 3])
        else:
            n_fibers = self.n_fibers

        # Generate random volume fraction using Dirichlet distribution
        vol = self.rng.dirichlet(np.ones(n_fibers))

        # Generate random x, y, z by normalizing random Gaussian direction and converting to spherical
        xyz = self.rng.normal(size=(3, n_fibers))
        xyz /= np.linalg.norm(xyz, axis=0)
        r, theta, phi = cart2sphere(*xyz)

        # Simulate ODFs at these angles and volume fractions
        odfs = [
            v
            * convert_sh_descoteaux_tournier(gen_dirac(self.m_list, self.l_list, t, p))
            for v, t, p in zip(vol, theta, phi)
        ]
        odfs = np.array(odfs)
        total_odf = np.sum(odfs, axis=0)

        # If 2 fibers, add a fixel with vol frac 0 and random angle
        if n_fibers == 2:
            rand_xyz = self.rng.normal(size=(3,))
            rand_xyz /= np.linalg.norm(rand_xyz)
            r, extra_theta, extra_phi = cart2sphere(*rand_xyz)
            theta = np.append(theta, extra_theta)
            phi = np.append(phi, extra_phi)
            vol = np.append(vol, 0)

        # Sort by volume fraction
        index = np.argsort(vol)[::-1]
        theta = theta[index]
        phi = phi[index]
        vol = vol[index]

        theta = theta % (np.pi)
        phi = phi % (2 * np.pi)

        fixels = np.stack([theta, phi, vol], axis=1)
        fixels = torch.tensor(fixels, dtype=torch.float32)
        total_odf = torch.tensor(total_odf, dtype=torch.float32)

        return fixels, total_odf

    def __len__(self):
        return self.size

    def __iter__(self):
        if self.size is not None:
            for i in range(self.size):
                if self.deteministic:
                    yield self.generate_odf(self.seed + i)
                else:
                    yield self.generate_odf()
        else:
            while True:
                yield self.generate_odf()
                
class RandomMeshDataset(IterableDataset):
    def __init__(
        self,
        n_fibers,
        l_max=6,
        subdivide=3,
        kappa=100,
        seed=None,
        size=None,
        deterministic=False,
<<<<<<< HEAD
        return_fixels=False,
        healpix=False,
        csd=False,
        snr=None,
=======
        return_fixels=False
>>>>>>> 200603ee
    ):
        """Generate ODFs at random angles and volume fractions (using Tournier07/mrtrix convention)

        Parameters
        ----------
        n_fibers : int or str
            Number of fibers to simulate. If 'both', will simulate both 2 and 3 fibers (50%).
        seed : int, optional
            Random seed, by default None
        l_max : int, optional
            Maximum spherical harmonic order, by default 6
        subdivide : int, optional
            Number of times to subdivide the ico-hemisphere if healpix=False,
            otherwise corresponds to depth of Healpix sampling (where smaller is more vertices), by default 3
        kappa : float, optional
            Concentration parameter for von Mises-Fisher distribution, by default 100
        size : int, optional
            Number of samples to generate, by default None for infinite
        deterministic : bool, optional
            If True, generate same for each index, by default False. Only used if size is not None.
        return_fixels : bool, optional
            If True, return fixels along with PDF meshes, by default False
<<<<<<< HEAD
        healpix : bool, optional
            If True, sample on healpix instead of icosphere, by default False
        csd : bool, optional
            If True, use CSD instead of simulating Dirac delta functions, by default False
        snr : float, optional
            Signal to noise ratio for CSD, by default None
=======
>>>>>>> 200603ee
        """
        self.n_fibers = n_fibers
        self.seed = seed
        self.size = size
        self.rng = default_rng(seed)

        self.m_list, self.l_list = sph_harm_ind_list(l_max)
        self.l_max = l_max
        self.deteministic = deterministic

<<<<<<< HEAD
        self.csd = csd
        self.snr = snr
        if self.csd:
            # Create gradient table from Stanford HARDI and extract 2000 shell
            dmri_path, bval_path, bvec_path = get_fnames(name="stanford_hardi")
            bval, bvec = read_bvals_bvecs(bval_path, bvec_path)
            self.gtab = gradient_table(
                bvals=bval,
                bvecs=bvec,
            )
            self.gtab_sphere = Sphere(
                x=self.gtab.bvecs[:, 0],
                y=self.gtab.bvecs[:, 1],
                z=self.gtab.bvecs[:, 2],
            )

            # First, simulate a response function
            self._b = 2000
            self._lambda_mean = 0.9e-3
            self._lambda_perp = 0.6 * self._lambda_mean
            self._S0 = 1
            sphere = hemi_icosahedron.subdivide(n=4)
            response_amp = fiber_response(
                sphere=sphere,
                theta=0,
                phi=0,
                bval=self._b,
                lambda_mean=self._lambda_mean,
                lambda_perp=self._lambda_perp,
            )
            self.response_sh = sf_to_sh(
                response_amp,
                sphere,
                sh_order_max=6,
                basis_type="descoteaux07",
            )
            m_list, l_list = sph_harm_ind_list(6)
            self.response = AxSymShResponse(
                self._S0, self.response_sh[(m_list == 0) & (l_list % 2 == 0)]
            )

            self.csd_model = ConstrainedSphericalDeconvModel(
                self.gtab, response=self.response, sh_order_max=self.l_max
            )

        if healpix:
            n_side = 8
            depth = subdivide
            patch_size = 1
            sh_degree = 6
            pooling_mode = "average"
            pooling_name = "mixed"
            use_hemisphere = True
            sampling = HealpixSampling(
                n_side,
                depth,
                patch_size,
                sh_degree,
                pooling_mode,
                pooling_name,
                use_hemisphere,
            )
            vecs = sampling.vec[0]
            self.icosphere = Sphere(xyz=vecs)
            self.n_mesh = len(vecs)
            self.sphere = self.icosphere
        else:
            self.icosphere = hemi_icosahedron.subdivide(n=subdivide)
            self.n_mesh = len(self.icosphere.vertices)
            self.sphere = self.icosphere
        self.kappa = kappa

=======
        self.icosphere = hemi_icosahedron.subdivide(n=subdivide)
        self.n_mesh = (
            len(self.icosphere.vertices)
        )
        self.sphere = self.icosphere
        self.kappa = kappa

>>>>>>> 200603ee
        self.return_fixels = return_fixels

    def generate_odf(self, seed=None):
        """Return odfs, a n_fibers x n_mesh array of random single-fiber odfs and total_odf, the 1 x n_coeff sum of all odfs."""
        if seed is not None:
            self.rng = default_rng(seed)

        # Set n_fibers
        if self.n_fibers == "both":
            n_fibers = self.rng.choice([2, 3])
        else:
            n_fibers = self.n_fibers

        # Generate random volume fraction using Dirichlet distribution
        vol = self.rng.dirichlet(np.ones(n_fibers))

        # Generate random x, y, z by normalizing random Gaussian direction and converting to spherical
        xyz = self.rng.normal(size=(3, n_fibers))
        xyz = xyz / np.linalg.norm(xyz, axis=0)

        # Keep the z > 0
        xyz[2] = np.abs(xyz[2])
        x, y, z = xyz
        r, theta, phi = cart2sphere(x, y, z)

        if self.csd:
            # Simulate diffusion ODFs at given angles/volume fractions, sample and fit CSD
            total_dodf = np.zeros((self.gtab_sphere.vertices.shape[0],))
            for j in range(n_fibers):
                # Rotate the response function
                response_amp = fiber_response(
                    sphere=self.gtab_sphere,
                    theta=theta[j],
                    phi=phi[j],
                    bval=self._b,
                    lambda_mean=self._lambda_mean,
                    lambda_perp=self._lambda_perp,
                )

<<<<<<< HEAD
                # Simulate the ODF
                odf = vol[j] * response_amp
                total_dodf += odf

            # Now project onto gtab_sphere and add noise
            if self.snr is not None:
                total_dodf = add_noise(
                    total_dodf,
                    snr=self.snr,
                    S0=1,
                    noise_type="rician",
                    rng=self.rng,
                )

            # Fit CSD
            total_odf = self.csd_model.fit(total_dodf).shm_coeff
            total_odf = convert_sh_descoteaux_tournier(total_odf)

        else:
            # Simulate ODFs at these angles and volume fractions
            odfs = [
                v
                * convert_sh_descoteaux_tournier(
                    gen_dirac(self.m_list, self.l_list, t, p)
                )
                for v, t, p in zip(vol, theta, phi)
            ]
            odfs = np.array(odfs)
            total_odf = np.sum(odfs, axis=0)

        # Sample total_odf along mesh
        total_odf_mesh = sh_to_sf(
            total_odf,
            self.icosphere,
            sh_order_max=self.l_max,
            basis_type="tournier07",
        )

=======
        # Sample total_odf along mesh
        total_odf_mesh = sh_to_sf(
            total_odf,
            self.icosphere,
            sh_order_max=self.l_max,
            basis_type="tournier07",
        )

>>>>>>> 200603ee
        pdf = [
            v * vonmises_fisher(mu, self.kappa).pdf(self.icosphere.vertices)
            for v, mu in zip(vol, xyz.T)
        ]
        pdf_mesh = np.sum(pdf, axis=0)

        # Now return
        pdf_mesh = torch.tensor(pdf_mesh, dtype=torch.float32)
        total_odf_mesh = torch.tensor(total_odf_mesh, dtype=torch.float32)

        if self.return_fixels:
            if len(vol) == 2 and self.n_fibers == "both":
                rand_xyz = np.random.normal(size=(3,))
                rand_xyz /= np.linalg.norm(rand_xyz)
                r, extra_theta, extra_phi = cart2sphere(*rand_xyz)
                theta = np.append(theta, extra_theta)
                phi = np.append(phi, extra_phi)
                vol = np.append(vol, 0)

            fixels = np.stack([theta, phi, vol], axis=1)
            fixels = torch.tensor(fixels, dtype=torch.float32)

            return pdf_mesh, total_odf_mesh, fixels

        return pdf_mesh, total_odf_mesh

    def __len__(self):
        return self.size

    def __iter__(self):
        if self.size is not None:
            for i in range(self.size):
                if self.deteministic:
                    yield self.generate_odf(self.seed + i)
                else:
                    yield self.generate_odf()
        else:
            while True:
                yield self.generate_odf()


class GeneratedMeshDataset(Dataset):
    def __init__(
        self,
        n_fibers,
        directory,
        subdivide=3,
        kappa=100,
        glob_name=None,
        return_fixels=False,
<<<<<<< HEAD
        return_fissile=False,
        healpix=False,
=======
        return_fissile=False
>>>>>>> 200603ee
    ):
        """Load ODFs from a directory of .mat files from FISSILE outputs.

        Parameters
        ----------
        n_fibers : int or str
            Number of fibers in each ODF. If 'both', will use 2 and 3.
        directory : str
            Directory containing .mat files
        subdivide : int, optional
            Number of times to subdivide the ico-hemisphere if healpix=False,
            otherwise corresponds to depth of Healpix sampling (where smaller is more vertices), by default 3
        kappa : float, optional
            Concentration parameter for von Mises-Fisher distribution, by default 100
        glob_name : str, optional
            Glob name to search for, by default "*2fibers*.mat" or "*3fibers*.mat" if None
        return_fixels : bool, optional
            If True, return fixels along with PDF meshes, by default False
        return_fissile : bool, optional
            If True, return the FISSILE outputs, by default False
        healpix : bool, optional
            If True, sample on healpix instead of icosphere, by default False
        """
        self.n_fibers = n_fibers
        self.directory = directory
        self.l_max = 6
<<<<<<< HEAD

        if healpix:
            n_side = 8
            depth = subdivide
            patch_size = 1
            sh_degree = self.l_max
            pooling_mode = "average"
            pooling_name = "mixed"
            use_hemisphere = True
            sampling = HealpixSampling(
                n_side,
                depth,
                patch_size,
                sh_degree,
                pooling_mode,
                pooling_name,
                use_hemisphere,
            )
            vecs = sampling.vec[0]
            self.icosphere = Sphere(xyz=vecs)
            self.n_mesh = len(vecs)
            self.sphere = self.icosphere
        else:
            self.icosphere = hemi_icosahedron.subdivide(n=subdivide)
            self.n_mesh = len(self.icosphere.vertices)
            self.sphere = self.icosphere

=======

        self.icosphere = hemi_icosahedron.subdivide(n=subdivide)
        self.n_mesh = (
            len(self.icosphere.vertices)
        )
        self.sphere = self.icosphere


>>>>>>> 200603ee
        self.kappa = kappa

        self.return_fixels = return_fixels
        self.return_fissile = return_fissile

        # Search directory for *<n_fibers>fibers*.mat files
        if glob_name is not None:
            mat_files = list(Path(directory).glob(glob_name))

        else:
            if self.n_fibers == "both":
                mat_files = list(Path(directory).glob("*2fibers*.mat")) + list(
                    Path(directory).glob("*3fibers*.mat")
                )
            else:
<<<<<<< HEAD
                mat_files = sorted(
                    list(Path(directory).glob(f"*{n_fibers}fibers*.mat"))
                )
=======
                mat_files = sorted(list(Path(directory).glob(f"*{n_fibers}fibers*.mat")))
>>>>>>> 200603ee

        # Sort by basename
        mat_files = sorted(mat_files, key=lambda f: f.stem)
        # mat_files = sorted(mat_files, key=lambda f: int(re.search(r'_(\d+)(?=\.)', str(f)).group(1)) if re.search(r'_(\d+)(?=\.)', str(f)) else float('inf'))
        print(mat_files)

        # Append each ODF in file to list
        self.pdf_meshes = []
        self.total_odf_meshes = []
        if return_fixels:
            self.fixels = []
        if return_fissile:
            self.fissile_outputs = []
        for mat_file in tqdm(mat_files, desc="Loading .mat files"):
            mat_dict_list = load_fissile_mat(mat_file)
            for mat_dict in mat_dict_list:
                theta = mat_dict["true_theta"]
                phi = mat_dict["true_phi"]
                vol = mat_dict["true_v"]

                if self.return_fissile:
                    # Extend to 10 x 28
                    fissile_outputs = np.zeros((10, 28))
                    fissile_outputs_dict = mat_dict["rotate_separate_fod_matched"]
                    est_v = mat_dict["est_v_matched"]
                    # Sort by est_v
                    sort_idx = np.argsort(est_v)[::-1]
                    fissile_outputs_dict = fissile_outputs_dict[sort_idx]
                    fissile_outputs[: len(fissile_outputs_dict)] = mat_dict[
                        "rotate_separate_fod_matched"
                    ]
                    self.fissile_outputs.append(
                        torch.tensor(fissile_outputs, dtype=torch.float32)
                    )

                if self.return_fixels:
                    # If only two, need to add a dummy fixel
                    if len(vol) == 2:
                        rand_xyz = np.random.normal(size=(3,))
                        rand_xyz /= np.linalg.norm(rand_xyz)
                        r, extra_theta, extra_phi = cart2sphere(*rand_xyz)
                        theta_f = np.append(theta, extra_theta)
                        phi_f = np.append(phi, extra_phi)
                        vol_f = np.append(vol, 0)
                    else:
                        theta_f = theta
                        phi_f = phi
                        vol_f = vol
                    fixel = np.stack([theta_f, phi_f, vol_f], axis=1)
                    self.fixels.append(torch.tensor(fixel, dtype=torch.float32))

                total_odf = mat_dict["total_fod"].squeeze()

                x, y, z = sphere2cart(np.ones_like(theta), theta, phi)
                xyz = np.stack([x, y, z], axis=0)

                # Keep the z > 0
                xyz[2] = np.abs(xyz[2])
                x, y, z = xyz
                r, theta, phi = cart2sphere(x, y, z)

                # Sample total_odf along mesh
                total_odf_mesh = sh_to_sf(
                    total_odf,
                    self.icosphere,
                    sh_order_max=self.l_max,
                    basis_type="tournier07",
                )

<<<<<<< HEAD
=======

>>>>>>> 200603ee
                pdf = [
                    v * vonmises_fisher(mu, self.kappa).pdf(self.icosphere.vertices)
                    for v, mu in zip(vol, xyz.T)
                ]
                pdf_mesh = np.sum(pdf, axis=0)

                # Now return
                pdf_mesh = torch.tensor(pdf_mesh, dtype=torch.float32)
                total_odf_mesh = torch.tensor(total_odf_mesh, dtype=torch.float32)

                self.pdf_meshes.append(pdf_mesh)
                self.total_odf_meshes.append(total_odf_mesh)

    def __len__(self):
        return len(self.pdf_meshes)

    def __getitem__(self, idx):
        if self.return_fixels and self.return_fissile:
            return (
                self.pdf_meshes[idx],
                self.total_odf_meshes[idx],
                self.fixels[idx],
                self.fissile_outputs[idx],
            )
        elif self.return_fixels:
            return self.pdf_meshes[idx], self.total_odf_meshes[idx], self.fixels[idx]
        elif self.return_fissile:
            return (
                self.pdf_meshes[idx],
                self.total_odf_meshes[idx],
                self.fissile_outputs[idx],
            )
        else:
            return self.pdf_meshes[idx], self.total_odf_meshes[idx]


class GeneratedMeshNIFTIDataset(Dataset):
    def __init__(
        self,
        n_fibers,
        nifti_path,
        subdivide=3,
<<<<<<< HEAD
        kappa=100,
        healpix=False,
=======
        kappa=100
>>>>>>> 200603ee
    ):
        """Load ODFs from a directory of .mat files from FISSILE outputs.

        Parameters
        ----------
        n_fibers : int or str
            Number of fibers in each ODF. If 'both', will use 2 and 3.
        nifti_path : str
            Path to nifti file
        subdivide : int, optional
            Number of times to subdivide the ico-hemisphere if healpix=False,
            otherwise corresponds to depth of Healpix sampling (where smaller is more vertices), by default 3
        kappa : float, optional
            Concentration parameter for von Mises-Fisher distribution, by default 100
        healpix : bool, optional
            If True, sample on healpix instead of icosphere, by default False
        """
        self.n_fibers = n_fibers
        self.nifti_path = nifti_path
        self.l_max = 6

<<<<<<< HEAD
        if healpix:
            n_side = 8
            depth = subdivide
            patch_size = 1
            sh_degree = 6
            pooling_mode = "average"
            pooling_name = "mixed"
            use_hemisphere = True
            sampling = HealpixSampling(
                n_side,
                depth,
                patch_size,
                sh_degree,
                pooling_mode,
                pooling_name,
                use_hemisphere,
            )
            vecs = sampling.vec[0]
            self.icosphere = Sphere(xyz=vecs)
            self.n_mesh = len(vecs)
            self.sphere = self.icosphere
        else:
            self.icosphere = hemi_icosahedron.subdivide(n=subdivide)
            self.n_mesh = len(self.icosphere.vertices)
            self.sphere = self.icosphere

        self.kappa = kappa
=======
        self.icosphere = hemi_icosahedron.subdivide(n=subdivide)
        self.n_mesh = len(self.icosphere.vertices)
        self.sphere = self.icosphere
>>>>>>> 200603ee

        self.kappa = kappa

        # Load NIFTI
        nifti = nib.load(nifti_path)

        # Flatten all except last axis
        nifti_data = nifti.get_fdata().squeeze()
        nifti_data = nifti_data.reshape(-1, nifti_data.shape[-1])

        # Append each ODF in file to list
        self.total_odf_meshes = []
        self.total_odf_meshes = sh_to_sf(
            nifti_data,
            self.icosphere,
            sh_order_max=self.l_max,
            basis_type="tournier07",
        )
        self.total_odf_meshes = torch.tensor(self.total_odf_meshes, dtype=torch.float32)

    def __len__(self):
        return len(self.total_odf_meshes)

    def __getitem__(self, idx):
        return self.total_odf_meshes[idx]<|MERGE_RESOLUTION|>--- conflicted
+++ resolved
@@ -22,19 +22,9 @@
 from scipy.spatial.transform import Rotation as R
 from scipy.stats import vonmises_fisher
 from torch.utils.data import Dataset, IterableDataset
-<<<<<<< HEAD
 from tqdm import tqdm
 
 from .utils import load_fissile_mat, fiber_response
-
-=======
-from trimesh import Trimesh
-import nibabel as nib
-from pathlib import Path
-import re
-from .utils import load_fissile_mat
-from tqdm import tqdm
->>>>>>> 200603ee
 
 class RandomODFDataset(IterableDataset):
     def __init__(self, n_fibers, l_max=6, seed=None, size=None, deterministic=False):
@@ -203,14 +193,10 @@
         seed=None,
         size=None,
         deterministic=False,
-<<<<<<< HEAD
         return_fixels=False,
         healpix=False,
         csd=False,
         snr=None,
-=======
-        return_fixels=False
->>>>>>> 200603ee
     ):
         """Generate ODFs at random angles and volume fractions (using Tournier07/mrtrix convention)
 
@@ -233,15 +219,12 @@
             If True, generate same for each index, by default False. Only used if size is not None.
         return_fixels : bool, optional
             If True, return fixels along with PDF meshes, by default False
-<<<<<<< HEAD
         healpix : bool, optional
             If True, sample on healpix instead of icosphere, by default False
         csd : bool, optional
             If True, use CSD instead of simulating Dirac delta functions, by default False
         snr : float, optional
             Signal to noise ratio for CSD, by default None
-=======
->>>>>>> 200603ee
         """
         self.n_fibers = n_fibers
         self.seed = seed
@@ -252,7 +235,6 @@
         self.l_max = l_max
         self.deteministic = deterministic
 
-<<<<<<< HEAD
         self.csd = csd
         self.snr = snr
         if self.csd:
@@ -324,16 +306,6 @@
             self.n_mesh = len(self.icosphere.vertices)
             self.sphere = self.icosphere
         self.kappa = kappa
-
-=======
-        self.icosphere = hemi_icosahedron.subdivide(n=subdivide)
-        self.n_mesh = (
-            len(self.icosphere.vertices)
-        )
-        self.sphere = self.icosphere
-        self.kappa = kappa
-
->>>>>>> 200603ee
         self.return_fixels = return_fixels
 
     def generate_odf(self, seed=None):
@@ -373,7 +345,6 @@
                     lambda_perp=self._lambda_perp,
                 )
 
-<<<<<<< HEAD
                 # Simulate the ODF
                 odf = vol[j] * response_amp
                 total_dodf += odf
@@ -411,17 +382,7 @@
             sh_order_max=self.l_max,
             basis_type="tournier07",
         )
-
-=======
-        # Sample total_odf along mesh
-        total_odf_mesh = sh_to_sf(
-            total_odf,
-            self.icosphere,
-            sh_order_max=self.l_max,
-            basis_type="tournier07",
-        )
-
->>>>>>> 200603ee
+        
         pdf = [
             v * vonmises_fisher(mu, self.kappa).pdf(self.icosphere.vertices)
             for v, mu in zip(vol, xyz.T)
@@ -472,12 +433,8 @@
         kappa=100,
         glob_name=None,
         return_fixels=False,
-<<<<<<< HEAD
         return_fissile=False,
         healpix=False,
-=======
-        return_fissile=False
->>>>>>> 200603ee
     ):
         """Load ODFs from a directory of .mat files from FISSILE outputs.
 
@@ -504,7 +461,6 @@
         self.n_fibers = n_fibers
         self.directory = directory
         self.l_max = 6
-<<<<<<< HEAD
 
         if healpix:
             n_side = 8
@@ -532,16 +488,6 @@
             self.n_mesh = len(self.icosphere.vertices)
             self.sphere = self.icosphere
 
-=======
-
-        self.icosphere = hemi_icosahedron.subdivide(n=subdivide)
-        self.n_mesh = (
-            len(self.icosphere.vertices)
-        )
-        self.sphere = self.icosphere
-
-
->>>>>>> 200603ee
         self.kappa = kappa
 
         self.return_fixels = return_fixels
@@ -557,13 +503,9 @@
                     Path(directory).glob("*3fibers*.mat")
                 )
             else:
-<<<<<<< HEAD
                 mat_files = sorted(
                     list(Path(directory).glob(f"*{n_fibers}fibers*.mat"))
                 )
-=======
-                mat_files = sorted(list(Path(directory).glob(f"*{n_fibers}fibers*.mat")))
->>>>>>> 200603ee
 
         # Sort by basename
         mat_files = sorted(mat_files, key=lambda f: f.stem)
@@ -633,10 +575,6 @@
                     basis_type="tournier07",
                 )
 
-<<<<<<< HEAD
-=======
-
->>>>>>> 200603ee
                 pdf = [
                     v * vonmises_fisher(mu, self.kappa).pdf(self.icosphere.vertices)
                     for v, mu in zip(vol, xyz.T)
@@ -679,12 +617,8 @@
         n_fibers,
         nifti_path,
         subdivide=3,
-<<<<<<< HEAD
         kappa=100,
         healpix=False,
-=======
-        kappa=100
->>>>>>> 200603ee
     ):
         """Load ODFs from a directory of .mat files from FISSILE outputs.
 
@@ -706,7 +640,6 @@
         self.nifti_path = nifti_path
         self.l_max = 6
 
-<<<<<<< HEAD
         if healpix:
             n_side = 8
             depth = subdivide
@@ -734,13 +667,6 @@
             self.sphere = self.icosphere
 
         self.kappa = kappa
-=======
-        self.icosphere = hemi_icosahedron.subdivide(n=subdivide)
-        self.n_mesh = len(self.icosphere.vertices)
-        self.sphere = self.icosphere
->>>>>>> 200603ee
-
-        self.kappa = kappa
 
         # Load NIFTI
         nifti = nib.load(nifti_path)
